var _ = require('lodash');
var fuzzer = require('ot-fuzzer');
var richType = require('../lib/type');
var Delta = richType.Delta;

var FORMATS = {
  color: ['red', 'orange', 'yellow', 'green', 'blue', 'purple', null],
  font: ['serif', 'sans-serif', 'monospace', null],
  bold: [true, null],
  italic: [true, null]
};


function generateRandomFormat (includeNull) {
  var format = {};
  for (var key in FORMATS) {
    if (fuzzer.randomReal() < 0.5) {
      var value = FORMATS[key][fuzzer.randomInt(FORMATS[key].length)];
      if (value || includeNull) {
        format[key] = value;
      }
    }
  }
  return Object.keys(format).length > 0 ? format : undefined;
};

<<<<<<< HEAD
function generateRandomOp (snapshot) {
  console.log('Generate', _.cloneDeep(snapshot));
  var composed = new Delta(_.cloneDeep(snapshot));
  var length = snapshot.reduce(function(length, op) {
    if (!op.insert) {
=======

var generateRandomOp = function (snapshot) {
  var snapshot = new Delta(snapshot);
  var length = snapshot.ops.reduce(function(length, op) {
    if (!op.insert) {
      console.error(snapshot);
>>>>>>> 2885ed03
      throw new Error('Snapshot should only have inserts');
    }
    // Snapshot should only have inserts
    return length + (_.isString(op.insert) ? op.insert.length : 1);
  }, 0);

  var base = length > 100 ? 10 : 7; // Favor deleting on long documents
  var delta = new Delta();
  var result = new Delta();

  do {
    // Allows insert/delete to occur at the end (deletes will be noop)
<<<<<<< HEAD
    var modIndex = fuzzer.randomInt(Math.min(length, 5) + 1);
    var modLength = Math.min(length, fuzzer.randomInt(4) + 1);

    console.log('skip retain', modIndex)
    var ops = next(snapshot, modIndex);
    delta.retain(modIndex);
    for (var i in ops) {
      console.log('pushing', ops[i]);
      result.push(ops[i]);
    }
    length -= modIndex;

=======
    var index = fuzzer.randomInt(Math.min(length, 5) + 1);
    length -= index;
    var modLength = Math.min(length, fuzzer.randomInt(4) + 1);
    delta.retain(index);
>>>>>>> 2885ed03
    switch (fuzzer.randomInt(base)) {
      case 0:
        // Insert plain text
        var word = fuzzer.randomWord();
        console.log('insert', word);
        delta.insert(word);
        result.insert(word);
        break;
      case 1:
        // Insert formatted text
        var word = fuzzer.randomWord();
        var formats = generateRandomFormat(false);
        console.log('insert', word, formats);
        delta.insert(word, formats);
        result.insert(word, _.clone(formats));
        break;
      case 2:
        // Insert embed
        var type = fuzzer.randomInt(2) + 1;
        var formats = generateRandomFormat(false);
        console.log('insert', type, formats);
        delta.insert(type, formats);
        result.insert(type, _.clone(formats));
        break;
      case 3: case 4:
        console.log('retain', modLength, attributes);
        ops = next(snapshot, modLength);
        var attributes = generateRandomFormat(true);
        delta.retain(modLength, attributes);
        for (var i in ops) {
          ops[i].attributes = ops[i].attributes || {};
          for (var key in attributes) {
            ops[i].attributes[key] = (attributes[key] === null) ? undefined : attributes[key];
          }
          ops[i].attributes = _.reduce(ops[i].attributes, function (memo, value, key) {
            if (value !== null && value !== undefined) {
              memo[key] = value;
            }
            return memo;
          }, {});
          var newOp = { insert: ops[i].insert };
          if (_.keys(ops[i].attributes).length > 0) ops[i].attributes = ops[i].attributes;
          console.log('more pushing', ops[i])
          result.push(ops[i]);
        }
        length -= modLength;
        break;
      default:
        console.log('delete', modLength)
        next(snapshot, modLength);
        delta.delete(modLength);
        length -= modLength;
        break;
    }
  } while (length > 0 && fuzzer.randomInt(2) > 0);

  console.log('retain rest', _.cloneDeep(snapshot));
  for (var i in snapshot) {
    result.push(snapshot[i]);
  }

  console.log("Delta", delta.ops);
  console.log("Result", result.ops);
  console.log("Composed", composed.compose(delta).ops);

  return [delta.ops, result.ops];
};

function next (snapshot, length) {
  console.log('next', _.cloneDeep(snapshot), length);
  var ops = [];
  while (length > 0) {
    var opLength;
    if (_.isString(snapshot[0].insert)) {
      if (length >= snapshot[0].insert.length) {
        opLength = snapshot[0].insert.length;
        ops.push(snapshot.shift());
      } else {
        var insert = snapshot[0].insert.substr(0, length);
        snapshot[0].insert = snapshot[0].insert.substr(insert.length);
        opLength = insert.length;
        var op = { insert: insert };
        if (snapshot[0].attributes) {
          op.attributes = snapshot[0].attributes;
        }
        ops.push(op);
      }
    } else {
      ops.push(snapshot.shift());
      opLength = 1;
    }
    length -= opLength;
  }
  console.log('retuing', _.cloneDeep(ops))
  return ops;
};


fuzzer(richType, generateRandomOp);<|MERGE_RESOLUTION|>--- conflicted
+++ resolved
@@ -24,20 +24,12 @@
   return Object.keys(format).length > 0 ? format : undefined;
 };
 
-<<<<<<< HEAD
 function generateRandomOp (snapshot) {
   console.log('Generate', _.cloneDeep(snapshot));
   var composed = new Delta(_.cloneDeep(snapshot));
   var length = snapshot.reduce(function(length, op) {
     if (!op.insert) {
-=======
-
-var generateRandomOp = function (snapshot) {
-  var snapshot = new Delta(snapshot);
-  var length = snapshot.ops.reduce(function(length, op) {
-    if (!op.insert) {
       console.error(snapshot);
->>>>>>> 2885ed03
       throw new Error('Snapshot should only have inserts');
     }
     // Snapshot should only have inserts
@@ -50,8 +42,8 @@
 
   do {
     // Allows insert/delete to occur at the end (deletes will be noop)
-<<<<<<< HEAD
     var modIndex = fuzzer.randomInt(Math.min(length, 5) + 1);
+    length -= modIndex;
     var modLength = Math.min(length, fuzzer.randomInt(4) + 1);
 
     console.log('skip retain', modIndex)
@@ -61,14 +53,7 @@
       console.log('pushing', ops[i]);
       result.push(ops[i]);
     }
-    length -= modIndex;
 
-=======
-    var index = fuzzer.randomInt(Math.min(length, 5) + 1);
-    length -= index;
-    var modLength = Math.min(length, fuzzer.randomInt(4) + 1);
-    delta.retain(index);
->>>>>>> 2885ed03
     switch (fuzzer.randomInt(base)) {
       case 0:
         // Insert plain text
